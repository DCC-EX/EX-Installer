"""
Module for the EX-CommandStation page view
"""

# Import Python modules
import customtkinter as ctk
import logging

# Import local modules
from .common_widgets import WindowLayout
from .product_details import product_details as pd
from .file_manager import FileManager as fm


class EXCommandStation(WindowLayout):
    """
    Class for the EX-CommandStation view
    """

    hardware_text = ("Select the appropriate options on this page to suit the hardware devices you are using with " +
                     "your EX-CommandStation device.\n\n")

    # List of supported displays and config lines for config.h
    supported_displays = {
        "LCD - 16 columns x 2 rows": "#define LCD_DRIVER 0x27,16,2",
        "LCD 16 columns x 4 rows": "#define LCD_DRIVER  0x27,16,4",
        "OLED 128 x 32": "#define OLED_DRIVER 128,32",
        "OLED 128 x 64": "#define OLED_DRIVER 128,64"
    }

    # List of default config options to include in config.h
    default_config_options = [
        '#define IP_PORT 2560\n',
        '#define WIFI_HOSTNAME "dccex"\n',
        '#define SCROLLMODE 1\n'
    ]
    # List of default myAutomation options to include in myAutomation.h (none for now)
    default_myAutomation_options = []

    # List of TrakManager modes for selection to myAutomation.h
    trackmanager_modes = {
        "MAIN": "MAIN",
        "PROG": "PROG",
        "DC"  : "DC",
        "DCX" : "DCX",
        "OFF" : "OFF",
    }

    def __init__(self, parent, *args, **kwargs):
        """
        Initialise view
        """
        super().__init__(parent, *args, **kwargs)

        # Set up logger
        self.log = logging.getLogger(__name__)
        self.log.debug("Start view")

        # Get the local directory to work in
        self.product = "ex_commandstation"
        local_repo_dir = pd[self.product]["repo_name"].split("/")[1]
        self.ex_commandstation_dir = fm.get_install_dir(local_repo_dir)

        # Set up title
        self.set_title_logo(pd[self.product]["product_logo"])
        self.set_title_text("Install EX-CommandStation")

        # Set up next/back buttons
        self.next_back.set_back_text("Select Version")
        self.next_back.set_back_command(lambda view="select_version_config",
                                        product="ex_commandstation": parent.switch_view(view, product))
        self.next_back.set_next_text("Configuration")
        self.next_back.set_next_command(None)

        # Set up and grid container frames
        self.config_frame = ctk.CTkFrame(self.main_frame, height=360)
        self.config_frame.grid(column=0, row=0, sticky="nsew")

        # Set up frame contents
        self.setup_config_frame()
        self.display_config_screen()
        self.next_back.hide_log_button()

    def set_product_version(self, version, major=None, minor=None, patch=None):
        """
        Function to be called by the switch_frame function to set the chosen version

        This allows configuration options to be set based on the chosen version

        Eg.
        if self.product_major_version >=4 and self.product_minor_version >= 2:
            function_enables_track_manager()
        else:
            function_disables_track_manager()
        """
        self.product_version_name = version
        if major:
            self.product_major_version = major
            if minor:
                self.product_minor_version
                if patch:
                    self.product_patch_version

    def setup_config_frame(self):
        """
        Setup the container frame for configuration options
        """
        grid_options = {"padx": 5, "pady": 5}

        # Set up hardware instruction label
        self.hardware_label = ctk.CTkLabel(self.config_frame, text=self.hardware_text,
                                           wraplength=780, font=self.instruction_font)

        # Set up motor driver widgets
        self.motor_driver_label = ctk.CTkLabel(self.config_frame, text="Select your motor driver")
        self.motor_driver_combo = ctk.CTkComboBox(self.config_frame, values=["Select motor driver"],
                                                  width=300, command=self.check_motor_driver)

        # Set up display widgets
        self.display_enabled = ctk.StringVar(self, value="off")
        self.display_switch = ctk.CTkSwitch(self.config_frame, text="I have a display", width=150,
                                            onvalue="on", offvalue="off", variable=self.display_enabled,
                                            command=self.set_display)
        self.display_combo = ctk.CTkComboBox(self.config_frame, values=list(self.supported_displays),
                                             width=300)

        # Set up WiFi widgets
        self.wifi_type = ctk.IntVar(self, value=0)
        self.wifi_channel = ctk.StringVar(self, value=1)
        self.wifi_enabled = ctk.StringVar(self, value="off")
        self.wifi_frame = ctk.CTkFrame(self.config_frame, border_width=0)
        self.wifi_switch = ctk.CTkSwitch(self.config_frame, text="I have WiFi", width=150,
                                         onvalue="on", offvalue="off", variable=self.wifi_enabled,
                                         command=self.set_wifi)
        self.wifi_options_frame = ctk.CTkFrame(self.wifi_frame,
                                               border_width=2,
                                               fg_color="#E5E5E5")
        self.wifi_ap_radio = ctk.CTkRadioButton(self.wifi_options_frame,
                                                text="Use my EX-CommandStation as an access point",
                                                variable=self.wifi_type,
                                                command=self.set_wifi_widgets,
                                                value=0)
        self.wifi_st_radio = ctk.CTkRadioButton(self.wifi_options_frame,
                                                text="Connect my EX-CommandStation to my existing wireless network",
                                                variable=self.wifi_type,
                                                command=self.set_wifi_widgets,
                                                value=1)
        self.wifi_ssid_label = ctk.CTkLabel(self.wifi_options_frame, text="WiFi SSID:")
        self.wifi_ssid_entry = ctk.CTkEntry(self.wifi_options_frame,  # textvariable=self.wifi_ssid,
                                            placeholder_text="Enter your WiFi SSID/name",
                                            width=200, fg_color="white")
        self.wifi_pwd_label = ctk.CTkLabel(self.wifi_options_frame, text="WiFi Password:")
        self.wifi_pwd_entry = ctk.CTkEntry(self.wifi_options_frame,  # textvariable=self.wifi_pwd,
                                           placeholder_text="Enter your WiFi password",
                                           width=200, fg_color="white")
        self.wifi_channel_frame = ctk.CTkFrame(self.wifi_options_frame, border_width=2)
        self.wifi_channel_label = ctk.CTkLabel(self.wifi_channel_frame, text="Select WiFi channel:")
        self.wifi_channel_minus = ctk.CTkButton(self.wifi_channel_frame, text="-", width=30,
                                                command=self.decrement_channel)
        self.wifi_channel_plus = ctk.CTkButton(self.wifi_channel_frame, text="+", width=30,
                                               command=self.increment_channel)
        self.wifi_channel_entry = ctk.CTkEntry(self.wifi_channel_frame, textvariable=self.wifi_channel,
                                               width=30, fg_color="white", state="disabled", justify="center")

        # Ethernet switch
        self.ethernet_enabled = ctk.StringVar(self, value="off")
        self.ethernet_switch = ctk.CTkSwitch(self.config_frame, text="I have ethernet", width=150,
                                             onvalue="on", offvalue="off", variable=self.ethernet_enabled,
                                             command=self.set_ethernet)

        # Track Manager Options
        self.track_enabled = ctk.StringVar(self, value="off")
        self.track_switch = ctk.CTkSwitch(self.config_frame, text="Set Track Modes", width=150,
                                            onvalue="on", offvalue="off", variable=self.track_enabled,
                                            command=self.set_track)
        self.track_frame = ctk.CTkFrame(self.config_frame, border_width=2, fg_color="#E5E5E5")
        self.track_a_label = ctk.CTkLabel(self.track_frame, text="Track A:")
        self.track_a_combo = ctk.CTkComboBox(self.track_frame, values=list(self.trackmanager_modes),
                                                  width=100)
        self.track_b_label = ctk.CTkLabel(self.track_frame, text="Track B:")
        self.track_b_combo = ctk.CTkComboBox(self.track_frame, values=list(self.trackmanager_modes),
                                                  width=100)      

        # manual configuration edits
        self.manual_enabled = ctk.StringVar(self, value="off")
        self.manual_switch = ctk.CTkSwitch(self.config_frame, text="Config Files", width=150,
                                            onvalue="on", offvalue="off", variable=self.track_enabled,
                                            command=self.set_manual)
        self.manual_frame = ctk.CTkFrame(self.config_frame, border_width=2, fg_color="#E5E5E5")

        # Layout wifi_frame
        self.wifi_frame.grid_columnconfigure((0, 1), weight=1)
        self.wifi_frame.grid_rowconfigure(0, weight=1)
        self.wifi_options_frame.grid_columnconfigure((0, 1, 2, 3), weight=1)
        self.wifi_options_frame.grid_rowconfigure((0, 1, 2, 3), weight=1)
        self.wifi_channel_frame.grid_columnconfigure(0, weight=1)
        self.wifi_channel_frame.grid_rowconfigure((0, 1, 2, 3), weight=1)
        self.wifi_options_frame.grid(column=1, row=0)
        self.wifi_ap_radio.grid(column=0, row=0, columnspan=4, sticky="w", **grid_options)
        self.wifi_st_radio.grid(column=0, row=1, columnspan=4, sticky="w", **grid_options)
        self.wifi_ssid_label.grid(column=0, row=2, **grid_options)
        self.wifi_ssid_entry.grid(column=1, row=2, **grid_options)
        self.wifi_pwd_label.grid(column=2, row=2, **grid_options)
        self.wifi_pwd_entry.grid(column=3, row=2, **grid_options)
        self.wifi_channel_frame.grid(column=0, row=3, columnspan=4, **grid_options)
        self.wifi_channel_label.grid(column=0, row=0, **grid_options)
        self.wifi_channel_minus.grid(column=1, row=0, sticky="e")
        self.wifi_channel_entry.grid(column=2, row=0)
        self.wifi_channel_plus.grid(column=3, row=0, sticky="w", padx=(0, 5))

        # layout track_frame
        self.track_a_label.grid(column=0, row=0, stick="e", **grid_options)
        self.track_a_combo.grid(column=1, row=0, sticky="w", **grid_options)
        self.track_b_label.grid(column=0, row=1, stick="e", **grid_options)
        self.track_b_combo.grid(column=1, row=1, sticky="w", **grid_options)

        # Layout config_frame
        self.hardware_label.grid(column=0, row=2, columnspan=2, **grid_options)
        self.motor_driver_label.grid(column=0, row=3, stick="e", **grid_options)
        self.motor_driver_combo.grid(column=1, row=3, sticky="w", **grid_options)
        self.display_switch.grid(column=0, row=4, sticky="e", **grid_options)
        self.display_combo.grid(column=1, row=4, sticky="w", **grid_options)
        self.wifi_switch.grid(column=0, row=5, sticky="e", **grid_options)
        self.wifi_frame.grid(column=1, row=5, sticky="w", **grid_options)
        self.ethernet_switch.grid(column=0, row=6, sticky="e", **grid_options)
        self.track_switch.grid(column=0, row=7, sticky="e", **grid_options)
        self.track_frame.grid(column=1, row=7, sticky="w", **grid_options)

    def set_display(self):
        """
        Sets display options on or off
        """
        if self.display_switch.get() == "on":
            self.display_combo.grid()
            self.log.debug("Display enabled")
        else:
            self.display_combo.grid_remove()
            self.log.debug("Display disabled")

    def set_track(self):
        """
        Sets track mode options on or off
        """
        if self.track_switch.get() == "on":
            self.track_frame.grid()
            self.log.debug("Track frame enabled")
        else:
            self.track_frame.grid_remove()
            self.track_a_combo.set("MAIN") #default to MAIN and PROG
            self.track_b_combo.set("PROG")
            self.log.debug("Track frame disabled")

    def set_wifi(self):
        """
        Sets WiFi options on or off
        """
        if self.wifi_switch.get() == "on":
            if self.ethernet_switch.get() == "on":
                self.ethernet_switch.deselect()
            self.wifi_frame.grid()
            self.set_wifi_widgets()
            self.log.debug("WiFi enabled")
        else:
            self.wifi_frame.grid_remove()
            self.log.debug("WiFi disabled")

    def set_wifi_widgets(self):
        """
        Function to display correct widgets for WiFi config
        """
        if self.wifi_type.get() == 0:
            self.wifi_ssid_label.grid_remove()
            self.wifi_ssid_entry.grid_remove()
            if self.wifi_pwd_entry.get() == "":
                self.wifi_pwd_entry.configure(placeholder_text="Custom WiFi password")
            self.log.debug("WiFi AP mode selected")
        elif self.wifi_type.get() == 1:
            self.wifi_ssid_label.grid()
            self.wifi_ssid_entry.grid()
            if self.wifi_pwd_entry.get() == "":
                self.wifi_pwd_entry.configure(placeholder_text="Enter your WiFi password")
            self.log.debug("WiFi ST mode selected")

    def set_ethernet(self):
        """
        Function to enable Ethernet support
        """
        if self.ethernet_switch.get() == "on":
            if self.wifi_switch.get() == "on":
                self.wifi_switch.deselect()
                self.set_wifi()
            self.log.debug("Ethernet enabled")
        else:
            self.log.debug("Ethernet disabled")

    def decrement_channel(self):
        """
        Function to decrement the WiFi channel
        """
        value = int(self.wifi_channel.get())
        if value > 1:
            value -= 1
            self.wifi_channel.set(value)

    def increment_channel(self):
        """
        Function to increment the WiFi channel
        """
        value = int(self.wifi_channel.get())
        if value < 11:
            value += 1
            self.wifi_channel.set(value)

    def display_config_screen(self):
        """
        Displays the configuration options frame
        """
        self.config_frame.grid()
        self.set_display()
        self.set_wifi()
        self.set_track()
        self.get_motor_drivers()
        self.check_motor_driver(self.motor_driver_combo.get())
<<<<<<< HEAD
        self.next_back.set_next_text("Compile and upload")
        self.next_back.set_next_command(self.create_config_files)
=======
        self.next_back.set_next_text("Compile and load")
        self.next_back.set_next_command(self.create_config_file)
>>>>>>> bdd5a65f
        self.next_back.set_back_text("Select version")
        self.next_back.set_back_command(lambda view="select_version_config",
                                        product=self.product: self.master.switch_view(view, product))

    def get_motor_drivers(self):
        """
        Function to read the defined motor driver definition from MotorDrivers.h
        """
        self.motordriver_list = []
        match = r'^.+?\s(.+?)\sF\(".+?"\).*$'
        definition_file = fm.get_filepath(self.ex_commandstation_dir, "MotorDrivers.h")
        def_list = fm.get_list_from_file(definition_file, match)
        if def_list:
            self.motordriver_list += def_list
            self.log.debug("Found motor driver list %s", def_list)
        else:
            self.log.error("Could not get list of motor drivers")
        self.motor_driver_combo.configure(values=self.motordriver_list)

    def check_motor_driver(self, value):
        """
        Function ensure a motor driver has been selected
        """
        if value == "Select motor driver":
            self.next_back.disable_next()
        else:
            self.next_back.enable_next()

    def generate_config(self):
        """
        Function to validate options and return any errors

        Validates all parameters have been set and generates config.h defines

        Returns a tuple of (True|False, error_list|config_list)
        """
        param_errors = []
        config_list = []
        if self.motor_driver_combo.get() == "Select motor driver":
            param_errors.append("Motor driver not set")
        else:
            line = "#define MOTOR_SHIELD_TYPE " + self.motor_driver_combo.get() + "\n"
            config_list.append(line)
        if self.display_switch.get() == "on":
            if not self.display_combo.get():
                param_errors.append("Display type not selected")
            else:
                line = self.supported_displays[self.display_combo.get()] + "\n"
                config_list.append(line)
        if self.wifi_switch.get() == "on":
            if self.wifi_type.get() == 0:
                config_list.append('#define WIFI_SSID "Your network name"\n')
                if self.wifi_pwd_entry.get() == "":
                    config_list.append('#define WIFI_PASSWORD "Your network passwd"\n')
                else:
                    line = '#define WIFI_PASSWORD "' + self.wifi_pwd_entry.get() + '"\n'
                    config_list.append(line)
            elif self.wifi_type.get() == 1:
                if self.wifi_ssid_entry.get() == "":
                    param_errors.append("WiFi SSID/name not set")
                else:
                    line = '#define WIFI_SSID "' + self.wifi_ssid_entry.get() + '"\n'
                    config_list.append(line)
                if self.wifi_pwd_entry.get() == "":
                    param_errors.append("WiFi password not set")
                else:
                    line = '#define WIFI_PASSWORD "' + self.wifi_pwd_entry.get() + '"\n'
                    config_list.append(line)
            if self.ethernet_switch.get() == "on":
                param_errors.append("Can not have both Ethernet and WiFi enabled")
            else:
                config_list.append("#define ENABLE_WIFI true\n")
            if int(self.wifi_channel.get()) < 1 or int(self.wifi_channel.get()) > 11:
                param_errors.append("WiFi channel must be from 1 to 11")
            else:
                line = "#define WIFI_CHANNEL " + self.wifi_channel.get() + "\n"
                config_list.append(line)
        if self.ethernet_switch.get() == "on":
            if self.wifi_switch.get() == "on":
                param_errors.append("Can not have both Ethernet and WiFi enabled")
            else:
                config_list.append("#define ENABLE_ETHERNET true\n")
        if len(param_errors) > 0:
            self.log.error("Missing parameters: %s", param_errors)
            return (False, param_errors)
        else:
            self.log.debug("Configuration options: %s", config_list)
            return (True, config_list)

    def generate_myAutomation(self):
        """
        Function to validate options and return any errors

        Validates all parameters have been set and generates myAutomation.h defines

        Returns a tuple of (True|False, error_list|config_list)
        """
        param_errors = []
        config_list = []

        # write out trackmanager config, including roster entries if DCx
        if (self.track_a_combo.get().startswith("DC")): 
            line = "AUTOSTART SETLOCO(1) SET_TRACK(A,"+ self.track_a_combo.get() + ") DONE\n"
            line += "ROSTER(1,\"DC TRACK A\",\"/* /\")\n"
        else:
            line = "AUTOSTART SET_TRACK(A,"+ self.track_a_combo.get() + ") DONE\n"
        config_list.append(line)
        if (self.track_b_combo.get().startswith("DC")): 
            line = "AUTOSTART SETLOCO(2) SET_TRACK(B,"+ self.track_b_combo.get() + ") DONE\n"
            line += "ROSTER(2,\"DC TRACK B\",\"/* /\")\n"
        else:
            line = "AUTOSTART SET_TRACK(B,"+ self.track_a_combo.get() + ") DONE\n"
        config_list.append(line)

        if len(param_errors) > 0:
            self.log.error("Missing parameters: %s", param_errors)
            return (False, param_errors)
        else:
            self.log.debug("myAutomation options: %s", config_list)
            return (True, config_list)


    def create_config_files(self):
        """
        Function to create config.h and myAutomation.h files and progress to upload

        - Check for config errors
        - Checks for the existence of user config files
        - Prompts to back those up if they exist
        - If they exist, delete before create to ensure no conflicts
        """
        (config, list) = self.generate_config()
        if config:
            file_contents = [("// EX-CommandStation config.h generated by EX-Installer version " +
                              f"{self.app_version}\n")]
            if self.product_version_name:
                file_contents.append("// Configuration generated for EX-CommandStation version " +
                                     self.product_version_name + "\n\n")
            file_contents += self.default_config_options
            file_contents += list
            config_file_path = fm.get_filepath(self.ex_commandstation_dir, "config.h")
            write_config = fm.write_config_file(config_file_path, file_contents)
            if write_config != config_file_path:
                self.process_error(f"Could not write config.h: {write_config}")
                self.log.error("Could not write config file: %s", write_config)
        else:
            message = ", ".join(list)
            self.process_error(message)
            self.log.error(message)

        (config, list) = self.generate_myAutomation()
        if config:
            file_contents = ["// EX-CommandStation myAutomation.h generated by EX-Installer\n\n"]
            file_contents += self.default_myAutomation_options
            file_contents += list
            config_file_path = fm.get_filepath(self.ex_commandstation_dir, "myAutomation.h")
            write_config = fm.write_config_file(config_file_path, file_contents)
            if write_config == config_file_path:
                self.master.switch_view("compile_upload", self.product)
            else:
                self.process_error(f"Could not write myAutomation.h: {write_config}")
                self.log.error("Could not write myAutomation file: %s", write_config)
        else:
            message = ", ".join(list)
            self.process_error(message)
            self.log.error(message)<|MERGE_RESOLUTION|>--- conflicted
+++ resolved
@@ -321,13 +321,8 @@
         self.set_track()
         self.get_motor_drivers()
         self.check_motor_driver(self.motor_driver_combo.get())
-<<<<<<< HEAD
-        self.next_back.set_next_text("Compile and upload")
+        self.next_back.set_next_text("Compile and load")
         self.next_back.set_next_command(self.create_config_files)
-=======
-        self.next_back.set_next_text("Compile and load")
-        self.next_back.set_next_command(self.create_config_file)
->>>>>>> bdd5a65f
         self.next_back.set_back_text("Select version")
         self.next_back.set_back_command(lambda view="select_version_config",
                                         product=self.product: self.master.switch_view(view, product))
